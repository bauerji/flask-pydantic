--- conflicted
+++ resolved
@@ -2,13 +2,9 @@
 from typing import Any, Callable, Iterable, List, Optional, Tuple, Type, Union
 
 from flask import Response, current_app, jsonify, make_response, request
-<<<<<<< HEAD
 from werkzeug.routing import Rule
-from pydantic import BaseModel, ValidationError
+from pydantic import BaseModel, ValidationError, TypeAdapter, RootModel
 from pydantic.tools import parse_obj_as
-=======
-from pydantic import BaseModel, ValidationError, TypeAdapter, RootModel
->>>>>>> c0dfd892
 
 from .converters import convert_query_params
 from .exceptions import (
