from typing import Optional

from flask import Flask
<<<<<<< HEAD
from pydantic import BaseModel

from flask_pydantic import validate, add_openapi_spec, openapi_docs
=======
from flask_pydantic import validate
from pydantic import BaseModel
>>>>>>> 5951c48d

app = Flask("flask_pydantic_app")


class RequestBodyModel(BaseModel):
    name: str
    nickname: Optional[str]


class QueryModel(BaseModel):
    age: int


<<<<<<< HEAD
class ResponseModel(BaseModel):
    id: int
    age: int
=======
class FormModel(BaseModel):
>>>>>>> 5951c48d
    name: str
    nickname: Optional[str]


@app.route("/", methods=["GET"])
@openapi_docs(response=ResponseModel)
@validate()
def get(query: QueryModel):
    age = query.age
    return ResponseModel(age=age, id=0, name="abc", nickname="123")


"""
curl --location --request GET 'http://127.0.0.1:5000/'
curl --location --request GET 'http://127.0.0.1:5000/?ageeee=5'
curl --location --request GET 'http://127.0.0.1:5000/?age=abc'

curl --location --request GET 'http://127.0.0.1:5000/?age=5'
"""


@app.route("/character/<character_id>/", methods=["GET"])
@openapi_docs()
@validate()
def get_character(character_id: int):
    characters = [
        ResponseModel(id=1, age=95, name="Geralt", nickname="White Wolf"),
        ResponseModel(id=2, age=45, name="Triss Merigold", nickname="sorceress"),
        ResponseModel(id=3, age=42, name="Julian Alfred Pankratz", nickname="Jaskier"),
        ResponseModel(id=4, age=101, name="Yennefer", nickname="Yenn"),
    ]
    try:
        return characters[character_id]
    except IndexError:
        return {"error": "Not found"}, 400


"""
curl http://127.0.0.1:5000/character/2/ \
--header 'Content-Type: application/json'
"""


@app.route("/", methods=["POST"])
@openapi_docs()
@validate()
def post(body: RequestBodyModel):
    name = body.name
    nickname = body.nickname
    return ResponseModel(name=name, nickname=nickname, id=0, age=1000)


"""
curl --location --request POST 'http://127.0.0.1:5000/'

curl --location --request POST 'http://127.0.0.1:5000/' \
--header 'Content-Type: application/json' \
--data-raw '{'

curl --location --request POST 'http://127.0.0.1:5000/' \
--header 'Content-Type: application/json' \
--data-raw '{"nameee":123}'

curl --location --request POST 'http://127.0.0.1:5000/' \
--header 'Content-Type: application/json' \
--data-raw '{"name":123}'
"""


@app.route("/form", methods=["POST"])
@validate()
def post(form: FormModel):
    name = form.name
    nickname = form.nickname
    return ResponseModel(name=name, nickname=nickname, id=0, age=1000)


"""
curl --location --request POST 'http://127.0.0.1:5000/form'

curl --location --request POST 'http://127.0.0.1:5000/form' \
-F  name=123\

curl --location --request POST 'http://127.0.0.1:5000/form' \
-F  name=some-name
"""


@app.route("/both", methods=["POST"])
@openapi_docs()
@validate()
def get_and_post(body: RequestBodyModel, query: QueryModel):
    name = body.name  # From request body
    nickname = body.nickname  # From request body
    age = query.age  # from query parameters
    return ResponseModel(age=age, name=name, nickname=nickname, id=0)


"""
curl --location --request POST 'http://127.0.0.1:5000/both' \
--header 'Content-Type: application/json' \
--data-raw '{"name":123}'

curl --location --request POST 'http://127.0.0.1:5000/both?age=40' \
--header 'Content-Type: application/json' \
--data-raw '{"name":123}'
"""

add_openapi_spec(app)

if __name__ == "__main__":
    app.run()<|MERGE_RESOLUTION|>--- conflicted
+++ resolved
@@ -1,14 +1,8 @@
 from typing import Optional
 
 from flask import Flask
-<<<<<<< HEAD
-from pydantic import BaseModel
-
-from flask_pydantic import validate, add_openapi_spec, openapi_docs
-=======
 from flask_pydantic import validate
-from pydantic import BaseModel
->>>>>>> 5951c48d
+from pydantic import BaseModel, add_openapi_spec, openapi_docs
 
 app = Flask("flask_pydantic_app")
 
@@ -22,13 +16,14 @@
     age: int
 
 
-<<<<<<< HEAD
 class ResponseModel(BaseModel):
     id: int
     age: int
-=======
+    name: str
+    nickname: Optional[str]
+
+
 class FormModel(BaseModel):
->>>>>>> 5951c48d
     name: str
     nickname: Optional[str]
 
